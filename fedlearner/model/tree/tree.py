# Copyright 2020 The FedLearner Authors. All Rights Reserved.
#
# Licensed under the Apache License, Version 2.0 (the "License");
# you may not use this file except in compliance with the License.
# You may obtain a copy of the License at
#
#     http://www.apache.org/licenses/LICENSE-2.0
#
# Unless required by applicable law or agreed to in writing, software
# distributed under the License is distributed on an "AS IS" BASIS,
# WITHOUT WARRANTIES OR CONDITIONS OF ANY KIND, either express or implied.
# See the License for the specific language governing permissions and
# limitations under the License.

# coding: utf-8

import os
import math
import queue
import time
import logging
import collections
from concurrent.futures import ProcessPoolExecutor
import numpy as np
from google.protobuf import text_format
import tensorflow.compat.v1 as tf

<<<<<<< HEAD

=======
>>>>>>> f5e6440e
from fedlearner.model.tree.packing import GradHessPacker
from fedlearner.model.tree.loss import LogisticLoss, MSELoss
from fedlearner.model.crypto import paillier, fixed_point_number
from fedlearner.common import tree_model_pb2 as tree_pb2
from fedlearner.common import common_pb2


BST_TYPE = np.float32
PRECISION = 1e38
EXPONENT = math.floor(
    math.log(PRECISION, fixed_point_number.FixedPointNumber.BASE))
KEY_NBITS = 1024
CIPHER_NBYTES = (KEY_NBITS * 2)//8

MAX_PARTITION_SIZE = 4096


def _send_public_key(bridge, public_key):
    msg = tree_pb2.EncryptedNumbers()
    msg.ciphertext.append(public_key.n.to_bytes(KEY_NBITS//8, 'little'))
    bridge.send_proto('public_key', msg)

def _receive_public_key(bridge):
    msg = tree_pb2.EncryptedNumbers()
    bridge.receive_proto('public_key').Unpack(msg)
    return paillier.PaillierPublicKey(
        int.from_bytes(msg.ciphertext[0], 'little'))

def _encode_encrypted_numbers(numbers):
    return [
        i.ciphertext(False).to_bytes(CIPHER_NBYTES, 'little') \
        for i in numbers]

def _encrypt_numbers(public_key, numbers):
    return _encode_encrypted_numbers(
        [public_key.encrypt(i, PRECISION) for i in numbers])

def _decrypt_number(private_key, numbers):
    return [private_key.decrypt(i) for i in numbers]

def _from_ciphertext(public_key, ciphertext):
    return [
        paillier.PaillierEncryptedNumber(
            public_key, int.from_bytes(i, 'little'), EXPONENT)
        for i in ciphertext]

def _encrypt_and_send_numbers(bridge, name, public_key, numbers):
    num_parts = (len(numbers) + MAX_PARTITION_SIZE - 1)//MAX_PARTITION_SIZE
    bridge.send_proto(
        '%s_partition_info'%name,
        tree_pb2.PartitionInfo(num_partitions=num_parts)
    )
    for i in range(num_parts):
        part = numbers[i*MAX_PARTITION_SIZE:(i+1)*MAX_PARTITION_SIZE]
        msg = tree_pb2.EncryptedNumbers()
        msg.ciphertext.extend(_encrypt_numbers(public_key, part))
        bridge.send_proto('%s_part_%d'%(name, i), msg)

def _raw_encrypt_numbers(args):
    public_key, numbers, part_id = args
    ciphertext = [
        public_key.raw_encrypt(num).to_bytes(CIPHER_NBYTES, 'little')
        for num in numbers
    ]
    return part_id, ciphertext

def _raw_encrypt_and_send_numbers(bridge, name, public_key, numbers, pool=None):
    num_parts = (len(numbers) + MAX_PARTITION_SIZE - 1) // MAX_PARTITION_SIZE
    bridge.send_proto('%s_partition_info' % name,
                      tree_pb2.PartitionInfo(num_partitions=num_parts))
    if not pool:
        for part_id in range(num_parts):
            part = numbers[part_id * MAX_PARTITION_SIZE:
                           (part_id + 1) * MAX_PARTITION_SIZE]
            msg = tree_pb2.EncryptedNumbers()
            part_id, ciphertext = _raw_encrypt_numbers((public_key, part,
                                                        part_id))
            msg.ciphertext.extend(ciphertext)
            bridge.send_proto('%s_part_%d' % (name, part_id), msg)
    else:
        def gen():
            for part_id in range(num_parts):
                part = numbers[part_id * MAX_PARTITION_SIZE:(part_id + 1) *
                               MAX_PARTITION_SIZE]
                yield public_key, part, part_id

<<<<<<< HEAD
        results = pool.map(_raw_encrypt_numbers, gen())
=======
        results = pool.imap_unordered(_raw_encrypt_numbers, gen())
>>>>>>> f5e6440e
        for res in results:
            part_id, ciphertext = res
            msg = tree_pb2.EncryptedNumbers()
            msg.ciphertext.extend(ciphertext)
            bridge.send_proto('%s_part_%d' % (name, part_id), msg)

def _receive_encrypted_numbers(bridge, name, public_key):
    part_info = tree_pb2.PartitionInfo()
    bridge.receive_proto('%s_partition_info'%name).Unpack(part_info)
    ret = []
    for i in range(part_info.num_partitions):
        msg = tree_pb2.EncryptedNumbers()
        bridge.receive_proto('%s_part_%d'%(name, i)).Unpack(msg)
        ret.extend(_from_ciphertext(public_key, msg.ciphertext))
    return ret

def _get_dtype_for_max_value(max_value):
    if max_value < np.iinfo(np.int8).max:
        return np.int8
    if max_value < np.iinfo(np.int16).max:
        return np.int16
    return np.int32


class BinnedFeatures(object):
    def __init__(self, features, max_bins, cat_features=None):
        super(BinnedFeatures, self).__init__()

        self._max_bins = max_bins
        self.features = features
        self.binned, self.thresholds = self._bin_features(features)
        self.num_bins = [len(i) + 2 for i in self.thresholds]

        if cat_features is None:
            cat_features = np.zeros((features.shape[0], 0), dtype=np.int32)
        self.cat_features = cat_features
        self.cat_num_bins = [
            cat_features[:, i].max()+1 for i in range(cat_features.shape[1])]

        self.num_features = self.features.shape[1]
        self.num_cat_features = self.cat_features.shape[1]
        self.num_all_features = self.num_features + self.num_cat_features

    def _bin_features(self, features):
        thresholds = []
        binned = np.zeros_like(features, dtype=np.uint8, order='F')
        for i in range(features.shape[1]):
            x = features[:, i]
            missing_mask = np.isnan(x)
            nonmissing_x = x
            if missing_mask.any():
                nonmissing_x = x[~missing_mask]
            nonmissing_x = np.ascontiguousarray(
                nonmissing_x, dtype=BST_TYPE)
            unique_x = np.unique(nonmissing_x)
            if len(unique_x) <= self._max_bins:
                threshold = (unique_x[:-1] + unique_x[1:]) * 0.5
            else:
                percentiles = np.linspace(0, 100, num=self._max_bins + 1)
                percentiles = percentiles[1:-1]
                threshold = np.percentile(
                    nonmissing_x, percentiles, interpolation='midpoint')
                assert threshold.size == self._max_bins - 1
            thresholds.append(threshold)

            binned[:, i] = np.searchsorted(threshold, x, side='right')
            binned[missing_mask, i] = threshold.size + 1

        return binned, thresholds


def _compute_histogram_helper(args):
    base, values, binned_features, num_bins, zero = args
    hists = []
    for i, num in enumerate(num_bins):
        logging.debug('Computing histogram for feature %d', base + i)
        hist = np.asarray([zero for _ in range(num)])
        np.add.at(hist, binned_features[:, i], values)
        hists.append(hist)

    return hists


class HistogramBuilder(object):
    def __init__(self, binned_features, dtype=BST_TYPE,
                 num_parallel=1, pool=None):
        self._bins = binned_features
        self._dtype = dtype
        self._zero = dtype(0.0)
        self._num_parallel = num_parallel
        self._pool = pool

    def compute_histogram(self, values, sample_ids):
        if not self._pool:
            hists = _compute_histogram_helper(
                (0, values[sample_ids], self._bins.binned[sample_ids],
                 self._bins.num_bins, self._zero))
            cat_hists = _compute_histogram_helper(
                (self._bins.num_features, values[sample_ids],
                 self._bins.cat_features[sample_ids],
                 self._bins.cat_num_bins, self._zero))
            return hists + cat_hists

        num_jobs = self._num_parallel
        job_size = \
            (self._bins.num_features + num_jobs - 1)//num_jobs
        cat_job_size = \
            (self._bins.num_cat_features + num_jobs - 1)//num_jobs
        args = [
            (job_size*i,
             values[sample_ids],
             self._bins.binned[
                 sample_ids, job_size*i:job_size*(i+1)],
             self._bins.num_bins[job_size*i:job_size*(i+1)],
             self._zero)
            for i in range(self._num_parallel)
        ] + [
            (self._bins.num_features + cat_job_size*i,
             values[sample_ids],
             self._bins.cat_features[
                 sample_ids, cat_job_size*i:cat_job_size*(i+1)],
             self._bins.cat_num_bins[cat_job_size*i:cat_job_size*(i+1)],
             self._zero)
            for i in range(self._num_parallel)
        ]

        rets = self._pool.map(_compute_histogram_helper, args)
        return sum(rets, [])


class GrowerNode(object):
    def __init__(self, node_id):
        self.node_id = node_id
        self.num_features = None
        self.feature_id = None
        self.is_cat_feature = None
        self.threshold = None
        self.cat_threshold = None
        self.default_left = None
        self.is_owner = None
        self.owner_id = None
        self.weight = None

        self.parent = None
        self.left_child = None
        self.right_child = None

        self.sample_ids = []
        self.grad_hists = None
        self.hess_hists = None

        # node impurity and entropy
        self.gini = None
        self.entropy = None

        # information gain and node importance
        self.IG = None
        self.NI = None

    def is_left_sample(self, binned, idx):
        assert self.is_owner

        if self.is_cat_feature:
            x = binned.cat_features[
                idx, self.feature_id - self.num_features]
            return np.in1d(x, self.cat_threshold)

        x = binned.features[idx, self.feature_id]
        isnan = np.isnan(x)
        return np.where(isnan, self.default_left, x < self.threshold)

    def to_proto(self):
        return tree_pb2.RegressionTreeNodeProto(
            node_id=self.node_id,
            left_child=self.left_child,
            right_child=self.right_child,
            parent=self.parent,
            is_owner=self.is_owner,
            owner_id=self.owner_id,
            feature_id=self.feature_id,
            is_cat_feature=self.is_cat_feature,
            threshold=self.threshold,
            cat_threshold=self.cat_threshold,
            default_left=self.default_left,
            weight=self.weight)


class BaseGrower(object):
    def __init__(self, binned, labels, grad, hess,
                 grow_policy='depthwise', max_leaves=None, max_depth=None,
                 learning_rate=0.3, l2_regularization=1.0, dtype=BST_TYPE,
                 num_parallel=1, pool=None):
        self._binned = binned
        self._labels = labels
        self._num_samples = binned.features.shape[0]
        self._is_cat_feature = \
            [False] * binned.num_features + [True] * binned.num_cat_features
        self._grad = grad
        self._hess = hess
        self._grow_policy = grow_policy

        if grow_policy == 'depthwise':
            self._split_candidates = queue.Queue()
            assert max_depth is not None, \
                "max_depth must be set when grow_policy is depthwise"
            self._max_depth = max_depth
            self._max_leaves = 2**max_depth
        else:
            self._split_candidates = queue.PriorityQueue()
            assert max_leaves, \
                "max_leaves must be set when grow_policy is lossguided"
            self._max_leaves = max_leaves
            self._max_depth = max_depth if max_depth is not None else 2**31

        self._learning_rate = learning_rate
        self._l2_regularization = l2_regularization

        self._num_parallel = num_parallel
        self._pool = pool
        assert self._pool or self._num_parallel == 1
        self._hist_builder = HistogramBuilder(
            binned, dtype, num_parallel, self._pool)

        self._nodes = []
        self._add_node(0)
        self._nodes[0].sample_ids = list(range(binned.features.shape[0]))
        self._num_leaves = 1

    def _initialize_feature_importance(self):
        self._feature_importance = np.zeros(len(self._is_cat_feature))

    def _compute_Gini_Entropy(self, node):
        '''
        compute gini and entropy
        '''
        if node.gini is not None:
            return
        node_labels = self._labels[node.sample_ids]
        total = len(node_labels)
        if total == 0:
            node.gini = 0.0
            node.entropy = 0.0
            return
        labels_counter = collections.Counter(node_labels)
        gini = 0.0
        entropy = 0.0
        for _, value in labels_counter.items():
            label_freq = value / total
            if label_freq == 0:
                entropy += 0
            else:
                entropy += -label_freq*math.log(label_freq)
            gini += label_freq*(1-label_freq)
        node.gini = gini
        node.entropy = entropy

    def _compute_IG_NI(self, node, left_child, right_child):
        '''
        compute information gain and node importance
        '''
        #compute node gini and entropy
        self._compute_Gini_Entropy(node)
        self._compute_Gini_Entropy(left_child)
        self._compute_Gini_Entropy(right_child)

        node_len = len(node.sample_ids)
        node_right_len = len(right_child.sample_ids)
        node_left_len = len(left_child.sample_ids)
        if node_len == 0:
            node.IG = 0
            node.NI = 0
            return
        IG = node.entropy - \
            node_left_len / node_len * left_child.entropy - \
            node_right_len / node_len * right_child.entropy

        NI = node_len / self._num_samples * node.gini - \
            node_right_len / self._num_samples * right_child.gini - \
            node_left_len / self._num_samples * left_child.gini
        node.IG = IG
        node.NI = NI

    def _normalize_feature_importance(self):
        if self._feature_importance.sum() != 0.0:

            self._feature_importance = self._feature_importance/ \
                                        self._feature_importance.sum()
            self._feature_importance = self._feature_importance/ \
                                        self._feature_importance.sum()

    def _compute_histogram(self, node):
        node.grad_hists = self._hist_builder.compute_histogram(
            self._grad, node.sample_ids)
        node.hess_hists = self._hist_builder.compute_histogram(
            self._hess, node.sample_ids)

    def _compute_histogram_from_sibling(self, node, sibling):
        parent = self._nodes[node.parent]
        node.grad_hists = [
            p - l for p, l in zip(parent.grad_hists, sibling.grad_hists)]
        node.hess_hists = [
            p - l for p, l in zip(parent.hess_hists, sibling.hess_hists)]

    def _compare_split(self, split_info, default_left,
                       feature_id, split_point,
                       left_g, left_h, right_g, right_h):
        lam = self._l2_regularization
        lr = self._learning_rate
        sum_g = left_g + right_g
        sum_h = left_h + right_h
        gain = left_g*left_g/(left_h + lam) + \
            right_g*right_g/(right_h + lam) - \
            sum_g*sum_g/(sum_h + lam)
        if gain > split_info.gain:
            split_info.gain = gain
            split_info.feature_id = feature_id
            split_info.split_point[:] = split_point
            split_info.default_left = default_left
            split_info.left_weight = - lr * left_g/(left_h + lam)
            split_info.right_weight = - lr * right_g/(right_h + lam)

    def _find_split_and_push(self, node):
        assert len(self._is_cat_feature) == len(node.grad_hists)

        split_info = tree_pb2.SplitInfo(
            node_id=node.node_id, gain=-1e38)
        for fid, is_cat in enumerate(self._is_cat_feature):
            if is_cat:
                self._find_cat_split(node, fid, split_info)
            else:
                self._find_cont_split(node, fid, split_info)

        self._split_candidates.put((-split_info.gain, split_info))

        return split_info.gain, split_info

    def _find_cont_split(self, node, fid, split_info):
        grad_hist = node.grad_hists[fid]
        hess_hist = node.hess_hists[fid]
        sum_g = sum(grad_hist)
        sum_h = sum(hess_hist)
        left_g = 0.0
        left_h = 0.0
        nan_g = grad_hist[-1]
        nan_h = hess_hist[-1]
        for i in range(len(grad_hist) - 2):
            left_g += grad_hist[i]
            left_h += hess_hist[i]
            self._compare_split(
                split_info, True, fid, [i],
                left_g + nan_g, left_h + nan_h,
                sum_g - left_g - nan_g, sum_h - left_h - nan_h)
            self._compare_split(
                split_info, False, fid, [i],
                left_g, left_h,
                sum_g - left_g, sum_h - left_h)

    def _find_cat_split(self, node, fid, split_info):
        grad_hist = node.grad_hists[fid]
        hess_hist = node.hess_hists[fid]
        sum_g = sum(grad_hist)
        sum_h = sum(hess_hist)
        left_g = 0.0
        left_h = 0.0
        split_point = []
        order = [
            (i, g/h + self._l2_regularization)
            for i, (g, h) in enumerate(zip(grad_hist, hess_hist))]
        order.sort(key=lambda x: x[1])
        for i, _ in order:
            split_point.append(i)
            left_g += grad_hist[i]
            left_h += hess_hist[i]
            self._compare_split(
                split_info, True, fid, split_point,
                left_g, left_h,
                sum_g - left_g, sum_h)

    def _add_node(self, parent_id):
        node_id = len(self._nodes)
        node = GrowerNode(node_id)
        node.parent = parent_id
        node.num_features = self._binned.num_features
        self._nodes.append(node)
        return node_id

    def _set_node_partition(self, node, split_info):
        node.is_owner = True
        node.feature_id = split_info.feature_id
        if node.feature_id < self._binned.num_features:
            node.is_cat_feature = False
            node.threshold = self._binned.thresholds[
                node.feature_id][split_info.split_point[0]]
        else:
            node.is_cat_feature = True
            node.cat_threshold = split_info.split_point
        node.default_left = split_info.default_left

        left_child = self._nodes[node.left_child]
        right_child = self._nodes[node.right_child]

        is_left = node.is_left_sample(self._binned, node.sample_ids)
        left_child.sample_ids = list(np.asarray(node.sample_ids)[is_left])
        right_child.sample_ids = list(np.asarray(node.sample_ids)[~is_left])

    def _split_next(self):
        _, split_info = self._split_candidates.get()
        node = self._nodes[split_info.node_id]

        node.left_child = self._add_node(node.node_id)
        left_child = self._nodes[node.left_child]
        left_child.weight = split_info.left_weight

        node.right_child = self._add_node(node.node_id)
        right_child = self._nodes[node.right_child]
        right_child.weight = split_info.right_weight

        self._num_leaves += 1

        self._set_node_partition(node, split_info)

        self._compute_IG_NI(node, \
            left_child, right_child)
        self._feature_importance[split_info.feature_id] += node.NI

        return left_child, right_child, split_info

    def _log_split(self, left_child, right_child, split_info):
        parent = self._nodes[split_info.node_id]

        logging.info(
            "Split node %d at feature %d with threshold %s for gain=%f. " \
            "Node gini_impurity=%f, entropy=%f. " \
            "Split information_gain=%f, node_importance=%f." \
            "Left(w=%f, nsamples=%d), Right(w=%f, nsamples=%d). " \
            "nan goes to %s.",
            split_info.node_id, split_info.feature_id,
            split_info.split_point, split_info.gain,
            parent.gini, parent.entropy,
            parent.IG, parent.NI,
            left_child.weight, len(left_child.sample_ids),
            right_child.weight, len(right_child.sample_ids),
            split_info.default_left and 'left' or 'right')
        assert len(left_child.sample_ids) + len(right_child.sample_ids) \
            == len(parent.sample_ids)

    def _log_feature_importance(self):
        logging.info("For current tree, " \
            "feature importance(>0) is %s, " \
            "feature indices(>0) is %s ", \
            self._feature_importance[self._feature_importance > 0], \
            np.nonzero(self._feature_importance))

    def to_proto(self):
        proto = tree_pb2.RegressionTreeProto(
            feature_importance=self._feature_importance)
        for node in self._nodes:
            proto.nodes.append(node.to_proto())
        return proto

    def get_prediction(self):
        prediction = np.zeros(self._binned.features.shape[0], dtype=BST_TYPE)
        for node in self._nodes:
            if node.left_child is not None:
                continue
            prediction[node.sample_ids] = node.weight
        return prediction

    def grow(self):
        self._compute_histogram(self._nodes[0])
        self._initialize_feature_importance()
        self._find_split_and_push(self._nodes[0])

        while self._num_leaves < self._max_leaves:
            left_child, right_child, split_info = self._split_next()
            self._log_split(left_child, right_child, split_info)
            self._compute_histogram(left_child)
            self._find_split_and_push(left_child)
            self._compute_histogram_from_sibling(right_child, left_child)
            self._find_split_and_push(right_child)

        self._normalize_feature_importance()
        self._log_feature_importance()

def _decrypt_histogram_helper(args):
    base, public_key, private_key, hists = args
    rets = []
    for i, hist in enumerate(hists):
        logging.debug('Decrypting histogram for feature %d', base + i)
        hist = _from_ciphertext(public_key, hist.ciphertext)
        rets.append(np.asarray(_decrypt_number(private_key, hist)))
    return rets


def _decrypt_packed_histogram_helper(args):
    base, packer, private_key, hists = args
    grad_hists = []
    hess_hists = []
    for i, hist in enumerate(hists):
        logging.debug('Decrypting packed histogram for feature %d', base + i)
        hist = [int.from_bytes(i, 'little') for i in hist.ciphertext]
        grad_hist, hess_hist = \
            packer.decrypt_and_unpack_grad_hess(hist, private_key)
        grad_hists.append(np.asarray(grad_hist))
        hess_hists.append(np.asarray(hess_hist))
    return grad_hists, hess_hists


class LeaderGrower(BaseGrower):
    def __init__(self, bridge, public_key, private_key,
                 binned, labels, grad, hess, enable_packing=False,
                 **kwargs):
        super(LeaderGrower, self).__init__(
            binned, labels, grad, hess, dtype=np.float32, **kwargs)
        self._bridge = bridge
        self._public_key = public_key
        self._private_key = private_key
        self._enable_packing = enable_packing
        if self._enable_packing:
            self._packer = GradHessPacker(self._public_key, PRECISION, EXPONENT)

        bridge.start()
        follower_num_features, follower_num_cat_features = \
            bridge.receive('feature_dim')
        bridge.commit()
        self._is_cat_feature.extend(
            [False] * follower_num_features + \
            [True] * follower_num_cat_features)

    def _initialize_feature_importance(self):
        self._feature_importance = np.zeros(len(self._nodes[0].grad_hists))

    def _receive_and_decrypt_histogram(self, name):
        msg = tree_pb2.Histograms()
        self._bridge.receive_proto(name).Unpack(msg)
        if not self._pool:
            return _decrypt_histogram_helper(
                (0, self._public_key, self._private_key, msg.hists))

        job_size = (len(msg.hists) + self._num_parallel - 1)//self._num_parallel
        args = [
            (i*job_size,
             self._public_key, self._private_key,
             msg.hists[i*job_size:(i+1)*job_size])
            for i in range(self._num_parallel)
        ]
        hists = self._pool.map(_decrypt_histogram_helper, args)
        return sum(hists, [])

    def _receive_and_decrypt_packed_histogram(self, name):
        msg = tree_pb2.Histograms()
        self._bridge.receive_proto(name).Unpack(msg)
        if not self._pool:
            return _decrypt_packed_histogram_helper(
                (0, self._packer, self._private_key, msg.hists))

        job_size = (len(msg.hists) + self._num_parallel -
                    1) // self._num_parallel
        args = [(i * job_size, self._packer, self._private_key,
                 msg.hists[i * job_size:(i + 1) * job_size])
                for i in range(self._num_parallel)]
        hists = self._pool.map(_decrypt_packed_histogram_helper, args)
<<<<<<< HEAD
        grad_hists = []
        hess_hists = []
        for hist in hists:
            grad_hists.append(hist[0])
            hess_hists.append(hist[1])
=======
        grad_hists = [hist[0] for hist in hists]
        hess_hists = [hist[1] for hist in hists]
>>>>>>> f5e6440e
        return sum(grad_hists, []), sum(hess_hists, [])

    def _compute_histogram(self, node):
        self._bridge.start()
        grad_hists = self._hist_builder.compute_histogram(
            self._grad, node.sample_ids)
        hess_hists = self._hist_builder.compute_histogram(
            self._hess, node.sample_ids)
        if not self._enable_packing:
            follower_grad_hists = self._receive_and_decrypt_histogram(
                'grad_hists')
            follower_hess_hists = self._receive_and_decrypt_histogram(
                'hess_hists')
        else:
            follower_grad_hists, follower_hess_hists = \
                self._receive_and_decrypt_packed_histogram('gradhess_hists')

        node.grad_hists = grad_hists + follower_grad_hists
        node.hess_hists = hess_hists + follower_hess_hists
        self._bridge.commit()

    def _split_next(self):
        self._bridge.start()

        _, split_info = self._split_candidates.get()
        node = self._nodes[split_info.node_id]

        node.left_child = self._add_node(node.node_id)
        left_child = self._nodes[node.left_child]
        left_child.weight = split_info.left_weight

        node.right_child = self._add_node(node.node_id)
        right_child = self._nodes[node.right_child]
        right_child.weight = split_info.right_weight

        self._num_leaves += 1

        if split_info.feature_id < self._binned.num_all_features:
            self._set_node_partition(node, split_info)
            self._compute_IG_NI(node, \
                left_child, right_child)
            self._feature_importance[split_info.feature_id] += node.NI
            self._bridge.send_proto(
                'split_info',
                tree_pb2.SplitInfo(
                    node_id=split_info.node_id, feature_id=-1,
                    left_samples=left_child.sample_ids,
                    right_samples=right_child.sample_ids))
        else:
            node.is_owner = False
            fid = split_info.feature_id - self._binned.num_all_features
            self._bridge.send_proto(
                'split_info',
                tree_pb2.SplitInfo(
                    node_id=split_info.node_id, feature_id=fid,
                    split_point=split_info.split_point,
                    default_left=split_info.default_left))

            follower_split_info = tree_pb2.SplitInfo()
            self._bridge.receive_proto('follower_split_info') \
                .Unpack(follower_split_info)
            left_child.sample_ids = list(follower_split_info.left_samples)
            right_child.sample_ids = list(follower_split_info.right_samples)

            self._compute_IG_NI(node, \
                left_child, right_child)
            self._feature_importance[split_info.feature_id] += node.NI
            split_info.feature_id = -1


        self._bridge.commit()
        return left_child, right_child, split_info


class FollowerGrower(BaseGrower):
    def __init__(self, bridge, public_key, binned, labels,
                grad, hess, gradhess=None, enable_packing=False,
                 **kwargs):
        dtype = lambda x: public_key.encrypt(x, PRECISION)
        super(FollowerGrower, self).__init__(
            binned, labels, grad, hess, dtype=dtype, **kwargs)
        self._bridge = bridge
        self._public_key = public_key
        self._enable_packing = enable_packing
        self._gradhess = gradhess
        bridge.start()
        bridge.send('feature_dim',
                    [binned.num_features, binned.num_cat_features])
        bridge.commit()

    def _compute_histogram_from_sibling(self, node, sibling):
        pass

    def _normalize_feature_importance(self):
        pass

    def _find_split_and_push(self, node):
        pass

    def _send_histograms(self, name, hists):
        msg = tree_pb2.Histograms()
        for hist in hists:
            ciphertext = _encode_encrypted_numbers(hist)
            msg.hists.append(
                tree_pb2.EncryptedNumbers(ciphertext=ciphertext))
        self._bridge.send_proto(name, msg)

    def _compute_histogram(self, node):
        self._bridge.start()
        if not self._enable_packing:
            grad_hists = self._hist_builder.compute_histogram(
                self._grad, node.sample_ids)
            hess_hists = self._hist_builder.compute_histogram(
                self._hess, node.sample_ids)
            self._send_histograms('grad_hists', grad_hists)
            self._send_histograms('hess_hists', hess_hists)
        else:
            gradhess_hists = self._hist_builder.compute_histogram(
                self._gradhess, node.sample_ids)
            self._send_histograms('gradhess_hists', gradhess_hists)
        self._bridge.commit()

    def _split_next(self):
        self._bridge.start()

        split_info = tree_pb2.SplitInfo()
        self._bridge.receive_proto('split_info').Unpack(split_info)

        node = self._nodes[split_info.node_id]

        node.left_child = self._add_node(node.node_id)
        left_child = self._nodes[node.left_child]
        left_child.weight = float('nan')

        node.right_child = self._add_node(node.node_id)
        right_child = self._nodes[node.right_child]
        right_child.weight = float('nan')

        self._num_leaves += 1

        if split_info.feature_id >= 0:
            self._set_node_partition(node, split_info)
            self._bridge.send_proto(
                'follower_split_info',
                tree_pb2.SplitInfo(
                    left_samples=left_child.sample_ids,
                    right_samples=right_child.sample_ids))
        else:
            node.is_owner = False
            left_child.sample_ids = list(split_info.left_samples)
            right_child.sample_ids = list(split_info.right_samples)

        node.gini = float('nan')
        node.entropy = float('nan')
        node.IG = float('nan')
        node.NI = float('nan')

        self._bridge.commit()
        return left_child, right_child, split_info

def _vectorize_tree(tree):
    vec = {}
    vec['is_owner'] = np.asarray([n.is_owner for n in tree.nodes])
    vec['feature_id'] = np.asarray([n.feature_id for n in tree.nodes])
    vec['is_cat_feature'] = np.asarray([n.is_cat_feature for n in tree.nodes])
    vec['threshold'] = np.asarray([n.threshold for n in tree.nodes])
    vec['cat_threshold'] = [np.asarray(n.cat_threshold) for n in tree.nodes]
    vec['default_left'] = np.asarray(
        [n.default_left for n in tree.nodes], dtype=np.bool)
    vec['is_leaf'] = np.asarray([n.left_child == 0 for n in tree.nodes])
    vec['weight'] = np.asarray([n.weight for n in tree.nodes])
    vec['children'] = np.asarray([
        [n.left_child for n in tree.nodes],
        [n.right_child for n in tree.nodes]])
    return vec

def _vectorized_direction(vec, features, cat_features, assignment):
    fid = vec['feature_id'][assignment]
    is_cont = fid < features.shape[1]

    cont_fid = np.where(is_cont, fid, 0)
    cont_X = features[np.arange(features.shape[0]), cont_fid]
    is_nan = np.isnan(cont_X)
    less = cont_X < vec['threshold'][assignment]
    d = ~np.where(is_nan, vec['default_left'][assignment], less)

    if is_cont.sum() < is_cont.size:
        cond_list = []
        choice_list = []
        is_cat = ~is_cont
        cat_assignment = assignment[is_cat]
        cat_fid = fid[is_cat] - features.shape[1]
        cat_X = cat_features[is_cat, cat_fid]
        for i, cat_threshold in enumerate(vec['cat_threshold']):
            if vec['is_leaf'][i]:
                continue
            cond_list.append(cat_assignment == i)
            choice_list.append(~np.in1d(cat_X, cat_threshold))
        d[is_cat] = np.select(cond_list, choice_list)

    return d

def _vectorized_assignment(vec, assignment, direction, peer_direction=None):
    if peer_direction is not None:
        is_owner = vec['is_owner'][assignment]
        direction = np.where(is_owner, direction, peer_direction)
    new_assignment = vec['children'][direction.astype(np.int32), assignment]
    return np.where(vec['is_leaf'][assignment], assignment, new_assignment)

class BoostingTreeEnsamble(object):
    def __init__(self, bridge, learning_rate=0.3, max_iters=50, max_depth=6,
                 max_leaves=0, l2_regularization=1.0, max_bins=33,
                 grow_policy='depthwise', num_parallel=1,
                 loss_type='logistic', send_scores_to_follower=False,
                 send_metrics_to_follower=False, enable_packing=False):
        self._learning_rate = learning_rate
        self._max_iters = max_iters
        self._max_depth = max_depth
        self._max_leaves = max_leaves
        self._l2_regularization = l2_regularization
        self._grow_policy = grow_policy
        self._num_parallel = num_parallel
        self._pool = None
        if self._num_parallel > 1:
            self._pool = ProcessPoolExecutor(num_parallel)

        assert max_bins < 255, "Only support max_bins < 255"
        self._max_bins = max_bins

        if loss_type == 'logistic':
            self._loss = LogisticLoss()
        elif loss_type == 'mse':
            self._loss = MSELoss()
        else:
            raise ValueError("Invalid loss type%s"%loss_type)
        self._trees = []
        self._feature_names = None
        self._cat_feature_names = None

        self._send_scores_to_follower = send_scores_to_follower
        self._send_metrics_to_follower = send_metrics_to_follower

        self._bridge = bridge
        if bridge is not None:
            self._role = self._bridge.role
            self._bridge.connect()
            self._make_key_pair()
        else:
            self._role = 'local'

        self._enable_packing = enable_packing
        if self._role == 'leader' and self._enable_packing:
            self._packer = GradHessPacker(self._public_key, PRECISION, EXPONENT)

    @property
    def loss(self):
        return self._loss

    def _compute_metrics(self, pred, label):
        if self._role == 'local':
            return self._loss.metrics(pred, label)

        if label is not None:
            metrics = self._loss.metrics(pred, label)
        else:
            metrics = {}

        self._bridge.start()
        if self._role == 'leader':
            if self._send_metrics_to_follower:
                send_metrics = metrics
            else:
                send_metrics = {}

            msg = tf.train.Features()
            for k, v in send_metrics.items():
                msg.feature[k].float_list.value.append(v)
            self._bridge.send_proto('metrics', msg)
        else:
            msg = tf.train.Features()
            self._bridge.receive_proto('metrics').Unpack(msg)
            metrics = {}
            for key in msg.feature:
                metrics[key] = msg.feature[key].float_list.value[0]
        self._bridge.commit()

        return metrics

    def _make_key_pair(self):
        # make key pair
        self._bridge.start()
        if self._role == 'leader':
            self._public_key, self._private_key = \
                paillier.PaillierKeypair.generate_keypair(KEY_NBITS)
            _send_public_key(self._bridge, self._public_key)
        else:
            self._public_key = _receive_public_key(self._bridge)
            self._private_key = None
        self._bridge.commit()

    def _verify_params(self, example_ids, is_training, validation=False,
                       leader_no_data=False):
        assert self._bridge is not None

        self._bridge.start()
        if self._role == 'leader':
            msg = tree_pb2.VerifyParams(
                example_ids=example_ids,
                learning_rate=self._learning_rate,
                max_iters=self._max_iters,
                max_depth=self._max_depth,
                max_leaves=self._max_leaves,
                l2_regularization=self._l2_regularization,
                max_bins=self._max_bins,
                grow_policy=self._grow_policy,
                validation=validation,
                num_trees=len(self._trees),
                leader_no_data=leader_no_data,
                enable_packing=self._enable_packing)
            self._bridge.send_proto('verify', msg)
            status = common_pb2.Status()
            self._bridge.receive_proto('status').Unpack(status)
            assert status.code == common_pb2.STATUS_SUCCESS, \
                "Parameters mismatch between leader and follower: \n%s" \
                %status.error_message
        else:
            msg = tree_pb2.VerifyParams()
            self._bridge.receive_proto('verify').Unpack(msg)
            def check(name, left, right):
                if left == right or \
                        (isinstance(left, float) and np.isclose(left, right)):
                    return ''
                return 'Error:%s mismatch between leader and follower: ' \
                        '%s vs %s\n'%(name, left, right)

            err_msg = ''
            if example_ids and msg.example_ids and \
                    list(example_ids) != list(msg.example_ids):
                err_msg += "Error: example_ids mismatch between leader and " \
                           "follower\n"
                if len(example_ids) != len(msg.example_ids):
                    err_msg += "Error: example_ids length: %d vs %d"%(
                        len(example_ids), len(msg.example_ids))
                else:
                    for i, (a, b) in enumerate(
                                        zip(example_ids, msg.example_ids)):
                        if a != b:
                            err_msg += "Error: first mismatching example at " \
                                       "%d: %s vs %s"%(i, a, b)

            err_msg += check(
                'num_trees', msg.num_trees, len(self._trees))

            if is_training:
                err_msg += check(
                    'learning_rate', msg.learning_rate, self._learning_rate)
                err_msg += check(
                    'max_iters', msg.max_iters, self._max_iters)
                err_msg += check(
                    'max_depth', msg.max_depth, self._max_depth)
                err_msg += check(
                    'max_leaves', msg.max_leaves, self._max_leaves)
                err_msg += check(
                    'l2_regularization', msg.l2_regularization,
                    self._l2_regularization)
                err_msg += check(
                    'max_bins', msg.max_bins, self._max_bins)
                err_msg += check(
                    'grow_policy', msg.grow_policy, self._grow_policy)
                err_msg += check(
                    'validation', msg.validation, validation)
                err_msg += check(
                    'enable_packing', msg.enable_packing, self._enable_packing)

            if err_msg:
                self._bridge.send_proto(
                    'status',
                    common_pb2.Status(
                        code=common_pb2.STATUS_UNKNOWN_ERROR,
                        error_message=err_msg))
                self._bridge.commit()
                raise RuntimeError(err_msg)
            self._bridge.send_proto(
                'status',
                common_pb2.Status(
                    code=common_pb2.STATUS_SUCCESS))
        self._bridge.commit()

        return msg

    def save_model(self, path):
        if not tf.io.gfile.exists(os.path.dirname(path)):
            tf.io.gfile.makedirs(os.path.dirname(path))
        fout = tf.io.gfile.GFile(path, 'w')
        model = tree_pb2.BoostingTreeEnsambleProto(
            feature_importance=self._feature_importance,
            feature_names=self._feature_names,
            cat_feature_names=self._cat_feature_names)
        model.trees.extend(self._trees)
        fout.write(text_format.MessageToString(model))

    def load_saved_model(self, path):
        fin = tf.io.gfile.GFile(path, 'r')
        model = tree_pb2.BoostingTreeEnsambleProto()
        text_format.Parse(fin.read(), model)
        self._trees = list(model.trees)
        self._feature_importance = np.asarray(model.feature_importance)
        self._feature_names = list(model.feature_names)
        self._cat_feature_names = list(model.cat_feature_names)

    def save_checkpoint(self, path, num_iter):
        filename = os.path.join(
            path,
            'checkpoint-%04d.proto'%num_iter)
        logging.info(
            "Saving checkpoint of iteration %d to %s",
            num_iter, filename)
        self.save_model(filename)
        return filename

    def load_last_checkpoint(self, path):
        files = tf.io.gfile.listdir(path)
        if files:
            last_checkpoint = os.path.join(
                path, sorted(files)[-1])
            logging.info(
                "Restoring from previously saved checkpoint %s", \
                last_checkpoint)
            self.load_saved_model(last_checkpoint)
            return True
        return False

    def batch_score(self, features, labels, example_ids):
        pred = self.batch_predict(features, example_ids=example_ids)
        return self._compute_metrics(pred, labels)

    def batch_predict(self, features, cat_features=None,
                      get_raw_score=False, example_ids=None,
                      feature_names=None, cat_feature_names=None):
        if feature_names and self._feature_names:
            assert feature_names == self._feature_names, \
                "Predict data's feature names does not match loaded model"
        if cat_feature_names and self._cat_feature_names:
            assert cat_feature_names == self._cat_feature_names, \
                "Predict data's feature names does not match loaded model"

        if features is not None and cat_features is None:
            cat_features = np.zeros((features.shape[0], 0), dtype=np.int32)

        if self._bridge is None:
            return self._batch_predict_local(
                features, cat_features, get_raw_score)

        if self._role == 'leader':
            leader_no_data = True
            for tree in self._trees:
                for node in tree.nodes:
                    if node.is_owner:
                        leader_no_data = False
        else:
            leader_no_data = False

        msg = self._verify_params(
            example_ids, False,
            leader_no_data=leader_no_data)

        if msg.leader_no_data:
            if self._role == 'leader':
                return self._batch_predict_one_side_leader(
                    get_raw_score)
            return self._batch_predict_one_side_follower(
                features, cat_features, get_raw_score)

        return self._batch_predict_two_side(
            features, cat_features, get_raw_score)


    def _batch_predict_local(self, features, cat_features, get_raw_score):
        N = features.shape[0]

        raw_prediction = np.zeros(N, dtype=BST_TYPE)
        for idx, tree in enumerate(self._trees):
            logging.debug("Running prediction for tree %d", idx)

            vec_tree = _vectorize_tree(tree)
            assignment = np.zeros(N, dtype=np.int32)
            while vec_tree['is_leaf'][assignment].sum() < N:
                direction = _vectorized_direction(
                    vec_tree, features, cat_features, assignment)
                assignment = _vectorized_assignment(
                    vec_tree, assignment, direction)

            raw_prediction += vec_tree['weight'][assignment]

        if get_raw_score:
            return raw_prediction
        return self._loss.predict(raw_prediction)

    def _batch_predict_one_side_follower(self, features, cat_features,
                                         get_raw_score):
        N = features.shape[0]

        for idx, tree in enumerate(self._trees):
            logging.debug("Running prediction for tree %d", idx)

            vec_tree = _vectorize_tree(tree)
            assignment = np.zeros(
                N, dtype=_get_dtype_for_max_value(len(tree.nodes)))
            while vec_tree['is_leaf'][assignment].sum() < N:
                direction = _vectorized_direction(
                    vec_tree, features, cat_features, assignment)
                assignment = _vectorized_assignment(
                    vec_tree, assignment, direction)

            self._bridge.start()
            self._bridge.send(
                'follower_assignment_%d'%idx,
                assignment)
            self._bridge.commit()

        self._bridge.start()
        raw_prediction = self._bridge.receive('raw_prediction')
        self._bridge.commit()

        if get_raw_score:
            return raw_prediction
        return self._loss.predict(raw_prediction)

    def _batch_predict_one_side_leader(self, get_raw_score):
        raw_prediction = None
        for idx, tree in enumerate(self._trees):
            logging.debug("Running prediction for tree %d", idx)
            vec_tree = _vectorize_tree(tree)
            assert not vec_tree['is_owner'].sum(), \
                "Model cannot predict with no data"

            self._bridge.start()
            assignment = self._bridge.receive('follower_assignment_%d'%idx)
            self._bridge.commit()

            if raw_prediction is None:
                raw_prediction = np.zeros(assignment.shape[0], dtype=BST_TYPE)
            raw_prediction += vec_tree['weight'][assignment]

        self._bridge.start()
        self._bridge.send(
            'raw_prediction',
            raw_prediction*self._send_scores_to_follower)
        self._bridge.commit()

        if get_raw_score:
            return raw_prediction
        return self._loss.predict(raw_prediction)


    def _batch_predict_two_side(self, features, cat_features, get_raw_score):
        N = features.shape[0]
        peer_role = 'leader' if self._role == 'follower' else 'follower'
        raw_prediction = np.zeros(N, dtype=BST_TYPE)
        for idx, tree in enumerate(self._trees):
            logging.debug("Running prediction for tree %d", idx)
            vec_tree = _vectorize_tree(tree)
            assignment = np.zeros(N, dtype=np.int32)
            while vec_tree['is_leaf'][assignment].sum() < N:
                direction = _vectorized_direction(
                    vec_tree, features, cat_features, assignment)

                self._bridge.start()
                self._bridge.send(
                    '%s_direction_%d'%(self._role, idx),
                    direction)
                peer_direction = self._bridge.receive(
                    '%s_direction_%d'%(peer_role, idx))
                self._bridge.commit()

                assignment = _vectorized_assignment(
                    vec_tree, assignment, direction, peer_direction)

            raw_prediction += vec_tree['weight'][assignment]

        self._bridge.start()
        if self._role == 'leader':
            self._bridge.send(
                'raw_prediction',
                raw_prediction*self._send_scores_to_follower)
        else:
            raw_prediction = self._bridge.receive('raw_prediction')
        self._bridge.commit()

        if get_raw_score:
            return raw_prediction
        return self._loss.predict(raw_prediction)

    def _write_training_log(self, filename, header, metrics, pred):
        if not tf.io.gfile.exists(os.path.dirname(filename)):
            tf.io.gfile.makedirs(os.path.dirname(filename))
        if not tf.io.gfile.exists(filename):
            fout = tf.io.gfile.GFile(filename, 'w')
        else:
            fout = tf.io.gfile.GFile(filename, 'a')
        fout.write(header + '\n')
        fout.write(str(metrics) + '\n')
        fout.write(','.join([str(i) for i in pred]) + '\n')
        fout.close()

    def fit(self,
            features,
            labels=None,
            cat_features=None,
            example_ids=None,
            validation_features=None,
            validation_labels=None,
            validation_cat_features=None,
            validation_example_ids=None,
            feature_names=None,
            cat_feature_names=None,
            checkpoint_path=None,
            output_path=None):
        num_examples = features.shape[0]
        assert example_ids is None or num_examples == len(example_ids)

        # sort feature columns
        binned = BinnedFeatures(
            features, self._max_bins, cat_features=cat_features)

        # load checkpoint if exists
        if checkpoint_path:
            tf.io.gfile.makedirs(checkpoint_path)
            logging.info("Checkpointing into path %s...", checkpoint_path)
            self.load_last_checkpoint(checkpoint_path)

        # verify parameters
        if self._bridge is not None:
            self._verify_params(
                example_ids, True, validation_features is not None)

        # initial f(x)
        if len(self._trees) > 0:
            # feature importance already loaded
            if feature_names and self._feature_names:
                assert feature_names == self._feature_names, \
                    "Training data's feature does not match loaded model"
            if cat_feature_names and self._cat_feature_names:
                assert cat_feature_names == self._cat_feature_names, \
                    "Training data's feature does not match loaded model"
            sum_prediction = self.batch_predict(features, get_raw_score=True)
        else:
            self._feature_names = feature_names
            self._cat_feature_names = cat_feature_names
            sum_prediction = np.zeros(num_examples, dtype=BST_TYPE)

        # start iterations
        while len(self._trees) < self._max_iters:
            begin_time = time.time()
            num_iter = len(self._trees)

            # grow tree
            if self._bridge is None:
                tree, raw_prediction = self._fit_one_round_local(
                    sum_prediction, binned, labels)
                sum_prediction += raw_prediction
            elif self._role == 'leader':
                tree, raw_prediction = self._fit_one_round_leader(
                    sum_prediction, binned, labels)
                sum_prediction += raw_prediction
            else:
                tree = self._fit_one_round_follower(binned)
            self._trees.append(tree)

            logging.info("Elapsed time for one round %s s",
                         str(time.time()-begin_time))

            if num_iter == 0:
                #initialize feature importance for round 0
                self._feature_importance = np.asarray(tree.feature_importance)
            else:
                # update feature_importance
                self._feature_importance = (self._feature_importance*num_iter+ \
                    np.asarray(tree.feature_importance))/len(self._trees)

            logging.info(
                "ensemble feature importance for round %d, " \
                "feature importance(>0) is %s, " \
                "feature indices(>0) is %s ", \
                num_iter, \
                self._feature_importance[self._feature_importance > 0], \
                np.nonzero(self._feature_importance))

            # save check point
            if checkpoint_path is not None:
                self.save_checkpoint(checkpoint_path, num_iter)

            # save output
            if output_path is not None:
                pred = self._loss.predict(sum_prediction)
                if labels is not None:
                    metrics = self._loss.metrics(pred, labels)
                else:
                    metrics = {}
                self._write_training_log(
                    output_path, 'train_%d'%num_iter, metrics, pred)

            # validation
            if validation_features is not None:
                val_pred = self.batch_predict(
                    validation_features,
                    example_ids=validation_example_ids,
                    cat_features=validation_cat_features)
                metrics = self._compute_metrics(val_pred, validation_labels)
                logging.info(
                    "Validation metrics for iter %d: %s", num_iter, metrics)
                if output_path is not None:
                    self._write_training_log(
                        output_path, 'val_%d'%num_iter, metrics, val_pred)

        return self._loss.predict(sum_prediction)


    def _fit_one_round_local(self, sum_fx, binned, labels):
        # compute grad and hess
        pred = self._loss.predict(sum_fx)
        grad = self._loss.gradient(sum_fx, pred, labels)
        hess = self._loss.hessian(sum_fx, pred, labels)
        logging.info(
            'Leader starting iteration %d. Metrics are %s',
            len(self._trees), self._compute_metrics(pred, labels))

        grower = BaseGrower(
            binned, labels, grad, hess,
            learning_rate=self._learning_rate,
            max_depth=self._max_depth,
            max_leaves=self._max_leaves,
            l2_regularization=self._l2_regularization,
            grow_policy=self._grow_policy,
            num_parallel=self._num_parallel,
            pool=self._pool)
        grower.grow()

        return grower.to_proto(), grower.get_prediction()

    def _fit_one_round_leader(self, sum_fx, binned, labels):
        # compute grad and hess
        pred = self._loss.predict(sum_fx)
        grad = self._loss.gradient(sum_fx, pred, labels)
        hess = self._loss.hessian(sum_fx, pred, labels)
        logging.info(
            'Training metrics at start of iteration %d: %s',
            len(self._trees), self._compute_metrics(pred, labels))

        self._bridge.start()
        if not self._enable_packing:
            _encrypt_and_send_numbers(self._bridge, 'grad', self._public_key,
                                      grad)
            _encrypt_and_send_numbers(self._bridge, 'hess', self._public_key,
                                      hess)
        else:
            gradhess_plaintest = self._packer.pack_grad_hess(grad, hess)
            _raw_encrypt_and_send_numbers(self._bridge, 'gradhess',
                                          self._public_key, gradhess_plaintest,
                                          self._pool)
        self._bridge.commit()

        grower = LeaderGrower(
            self._bridge, self._public_key, self._private_key,
            binned, labels, grad, hess,
            enable_packing=self._enable_packing,
            learning_rate=self._learning_rate,
            max_depth=self._max_depth,
            max_leaves=self._max_leaves,
            l2_regularization=self._l2_regularization,
            grow_policy=self._grow_policy,
            num_parallel=self._num_parallel,
            pool=self._pool)
        grower.grow()

        return grower.to_proto(), grower.get_prediction()


    def _fit_one_round_follower(self, binned):
        logging.info(
            'Training metrics at start of iteration %d: %s',
            len(self._trees), self._compute_metrics(None, None))
        # compute grad and hess
        self._bridge.start()
        if not self._enable_packing:
            grad = np.asarray(
                _receive_encrypted_numbers(self._bridge, 'grad',
                                           self._public_key))
            assert len(grad) == binned.features.shape[0]
            hess = np.asarray(
                _receive_encrypted_numbers(self._bridge, 'hess',
                                           self._public_key))
            assert len(hess) == binned.features.shape[0]
            gradhess = None
        else:
            grad = None
            hess = None
            gradhess = np.asarray(
                _receive_encrypted_numbers(self._bridge, 'gradhess',
                                           self._public_key))
        self._bridge.commit()
        logging.info(
            'Follower starting iteration %d.',
            len(self._trees))

        # labels is None for follower
        grower = FollowerGrower(
            self._bridge, self._public_key,
            binned, None, grad, hess, gradhess,
            enable_packing=self._enable_packing,
            learning_rate=self._learning_rate,
            max_depth=self._max_depth,
            max_leaves=self._max_leaves,
            l2_regularization=self._l2_regularization,
            grow_policy=self._grow_policy,
            num_parallel=self._num_parallel,
            pool=self._pool)
        grower.grow()

        return grower.to_proto()<|MERGE_RESOLUTION|>--- conflicted
+++ resolved
@@ -24,11 +24,6 @@
 import numpy as np
 from google.protobuf import text_format
 import tensorflow.compat.v1 as tf
-
-<<<<<<< HEAD
-
-=======
->>>>>>> f5e6440e
 from fedlearner.model.tree.packing import GradHessPacker
 from fedlearner.model.tree.loss import LogisticLoss, MSELoss
 from fedlearner.model.crypto import paillier, fixed_point_number
@@ -114,12 +109,7 @@
                 part = numbers[part_id * MAX_PARTITION_SIZE:(part_id + 1) *
                                MAX_PARTITION_SIZE]
                 yield public_key, part, part_id
-
-<<<<<<< HEAD
         results = pool.map(_raw_encrypt_numbers, gen())
-=======
-        results = pool.imap_unordered(_raw_encrypt_numbers, gen())
->>>>>>> f5e6440e
         for res in results:
             part_id, ciphertext = res
             msg = tree_pb2.EncryptedNumbers()
@@ -682,16 +672,11 @@
                  msg.hists[i * job_size:(i + 1) * job_size])
                 for i in range(self._num_parallel)]
         hists = self._pool.map(_decrypt_packed_histogram_helper, args)
-<<<<<<< HEAD
         grad_hists = []
         hess_hists = []
         for hist in hists:
             grad_hists.append(hist[0])
             hess_hists.append(hist[1])
-=======
-        grad_hists = [hist[0] for hist in hists]
-        hess_hists = [hist[1] for hist in hists]
->>>>>>> f5e6440e
         return sum(grad_hists, []), sum(hess_hists, [])
 
     def _compute_histogram(self, node):
